--- conflicted
+++ resolved
@@ -32,7 +32,6 @@
         gt_stacked[:, :, 0] = gt.astype(np.float32)
         gt_stacked[:, :, 1] = np.invert(gt).astype(gt_stacked.dtype)
         yield normalize_im(res).astype(np.float32), gt_stacked
-<<<<<<< HEAD
 
 
 def g_from_struct_generator(g):
@@ -42,9 +41,6 @@
     return g
 
 
-=======
-        
->>>>>>> cf4143c0
 def vis(g: Iterable):
     im, gt = next(g)
     fig, (ax1, ax2) = plt.subplots(1, 2)
@@ -140,14 +136,9 @@
             epoch_loss = epoch_loss_sum / (i + 1)
             visboard.add_scalar(f'loss/train epoch {epoch + 1}', epoch_loss, i)
         print(f"Epoch result: {epoch_loss_sum / N}")
-<<<<<<< HEAD
 
 
     for epoch in range(10):
-=======
-        
-    for epoch in range(20):
->>>>>>> cf4143c0
         run_epoch(epoch)
 
     # for x, y in g_train:
