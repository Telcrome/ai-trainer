--- conflicted
+++ resolved
@@ -96,7 +96,6 @@
     ds = ml.Dataset.from_disk('./data/b8_old_ultrasound_segmentation')
 
     structure_name = 'gt'  # The structure that we now train for
-<<<<<<< HEAD
     loss_weights = (0.5, 0.5)
     BATCH_SIZE = 4
     criterion = ml.FocalLoss(alpha=0.5, gamma=2., logits=False)
@@ -106,17 +105,6 @@
     g_train = g_from_struct_generator(random_struct_generator(ds, structure_name, split='train'))
     g_test = g_from_struct_generator(random_struct_generator(ds, structure_name, split='test'))
     g_b8 = g_from_struct_generator(random_struct_generator(ds, structure_name, split='machine'))
-=======
-    bce_weight = 0.5
-    BATCH_SIZE = 4
-
-    # Simple generator preprocessing chain
-    g_raw = random_struct_generator(ds, structure_name, split='train')
-    g_extracted = g_convert(g_raw)
-    g_resized = resize(g_extracted, (384, 384))
-    g_train = ml.channels_last_to_first(batcherize(g_resized, batchsize=BATCH_SIZE))
-
->>>>>>> c040c1ed
     vis(g_train)
 
     device = torch.device('cuda')
@@ -125,19 +113,11 @@
     model.train()
     N = ds.get_subject_count(split='train')
 
-<<<<<<< HEAD
     optimizer = optim.Adam(model.parameters(), lr=1e-3)
-=======
-    optimizer = optim.Adam(model.parameters(), lr=1e-4)
->>>>>>> c040c1ed
     # scheduler = optim.lr_scheduler.StepLR(optimizer, step_size=30, gamma=0.1)
 
     visboard = ml.VisBoard(run_name=lib.create_identifier('test'))
 
-<<<<<<< HEAD
-
-=======
->>>>>>> c040c1ed
     def run_epoch(epoch: int):
         print(f'Starting epoch: {epoch} with {N} training examples')
         epoch_loss_sum = 0.
@@ -146,18 +126,11 @@
             x, y = next(g_train)
             y_ = model(torch.from_numpy(x).to(device))
             for i in range(y_.shape[0]):
-<<<<<<< HEAD
                 fig, ((ax1, ax2), (ax3, ax4)) = plt.subplots(2, 2)
                 sns.heatmap(x[i, 0, :, :], ax=ax1)
                 sns.heatmap(y[i, 0, :, :], ax=ax2)
                 sns.heatmap(y_.cpu().numpy()[i, 0, :, :], ax=ax3)
                 sns.heatmap((y_.cpu().numpy()[i, 0, :, :] > 0.5).astype(np.int8), ax=ax4)
-=======
-                fig, (ax1, ax2, ax3) = plt.subplots(1, 3)
-                sns.heatmap(x[i, 0, :, :], ax=ax1)
-                sns.heatmap(y[i, 0, :, :], ax=ax2)
-                sns.heatmap(y_.cpu().numpy()[i, 0, :, :], ax=ax3)
->>>>>>> c040c1ed
                 visboard.add_figure(fig, group_name=f'Before Epoch{epoch}')
 
         for i in tqdm(range(N // BATCH_SIZE)):
@@ -167,7 +140,6 @@
             optimizer.zero_grad()
 
             outputs = model(x)
-<<<<<<< HEAD
             bce = criterion(outputs, y)
 
             # outputs = torch.tanh(outputs)
@@ -175,14 +147,6 @@
 
             # bce_weight = bce_weight - 1. / EPOCHS
             loss = bce * loss_weights[0] + dice * loss_weights[1]
-=======
-            bce = F.binary_cross_entropy_with_logits(outputs, y)
-
-            outputs = torch.sigmoid(outputs)
-            dice = ml.dice_loss(outputs, y)
-
-            loss = bce * bce_weight + dice * (1 - bce_weight)
->>>>>>> c040c1ed
 
             loss.backward()
             optimizer.step()
@@ -191,20 +155,12 @@
             # metrics['dice'] += dice.data.cpu().numpy() * target.size(0)
             # metrics['loss'] += loss.data.cpu().numpy() * target.size(0)
             epoch_loss_sum += loss.data.cpu().numpy() * y.size(0)
-<<<<<<< HEAD
             epoch_loss = epoch_loss_sum / (i + 1)
             visboard.add_scalar(f'loss/train epoch {epoch + 1}', epoch_loss, i)
         print(f"Epoch result: {epoch_loss_sum / N}")
 
 
     for epoch in range(10):
-=======
-            epoch_loss = epoch_loss_sum / (i+1)
-            visboard.writer.add_scalar(f'loss/train epoch {epoch+1}', epoch_loss, i)
-        print(f"Epoch result: {epoch_loss_sum / N}")
-        
-    for epoch in range(20):
->>>>>>> c040c1ed
         run_epoch(epoch)
 
     # for x, y in g_train:
