--- conflicted
+++ resolved
@@ -32,9 +32,7 @@
         gt_stacked[:, :, 0] = gt.astype(np.float32)
         gt_stacked[:, :, 1] = np.invert(gt).astype(gt_stacked.dtype)
         yield normalize_im(res).astype(np.float32), gt_stacked
-<<<<<<< HEAD
-
-
+        
 def vis(g: Iterable):
     im, gt = next(g)
     fig, (ax1, ax2) = plt.subplots(1, 2)
@@ -58,9 +56,6 @@
     metrics['loss'] += loss.data.cpu().numpy() * target.size(0)
 
     return loss
-=======
->>>>>>> a1a5b7f1
-
 
 if __name__ == '__main__':
     # ds = ml.Dataset.download(url='https://rwth-aachen.sciebo.de/s/1qO95mdEjhoUBMf/download',
@@ -70,11 +65,8 @@
     ds = ml.Dataset.from_disk('./data/b8_old_ultrasound_segmentation')
 
     structure_name = 'gt'  # The structure that we now train for
-<<<<<<< HEAD
     bce_weight = 0.5
     BATCH_SIZE = 4
-=======
->>>>>>> a1a5b7f1
 
     # Simple generator preprocessing chain
     g_raw = random_struct_generator(ds, structure_name, split='train')
@@ -133,13 +125,10 @@
             epoch_loss = epoch_loss_sum / (i+1)
             visboard.writer.add_scalar(f'loss/train epoch {epoch+1}', epoch_loss, i)
         print(f"Epoch result: {epoch_loss_sum / N}")
-
-<<<<<<< HEAD
+        
     for epoch in range(20):
         run_epoch(epoch)
-=======
-    # training loop
->>>>>>> a1a5b7f1
+
     # for x, y in g_train:
     #     print(x.shape)
     #     print(y.shape)
