--- conflicted
+++ resolved
@@ -1,280 +1,205 @@
-import os
-from enum import Enum
-from typing import Tuple, List, Union, Callable
-from abc import ABC, abstractmethod
-from functools import partial
-
-import matplotlib.pyplot as plt
-from tqdm import tqdm
-import numpy as np
-import seaborn as sns
-import torch
-import torch.nn as nn
-import torch.nn.functional as F
-from torch.optim import optimizer
-from torch.utils import data
-import torchvision
-from torchvision import datasets, transforms
-
-<<<<<<< HEAD
-import trainer.ml as ml
-import trainer.lib as lib
-
-# If GPU is available, use GPU
-device = torch.device("cuda" if (torch.cuda.is_available()) else "cpu")
-IDENTIFIER = lib.create_identifier()
-=======
-from trainer.lib import create_identifier
-from trainer.ml.visualization import VisBoard
-
-# If GPU is available, use GPU
-device = torch.device("cuda" if (torch.cuda.is_available()) else "cpu")
-IDENTIFIER = create_identifier()
-
-
-class TorchModel(nn.Module):
-    """
-    TorchModel is a subclass of nn.Module with added functionality:
-    - Name
-    - Process chain: Subject -> Augmented subject -> Input layer
-    """
-
-    def __init__(self, model_name: str):
-        super(TorchModel, self).__init__()
-        self.name = model_name
->>>>>>> 08999673
-
-    def train_from_subject(self):
-        pass
-
-
-<<<<<<< HEAD
-class ModelMode(Enum):
-    """
-    Used to differentiate what the model is currently doing.
-
-    The following guidelines apply for the semantics of this enum:
-
-    TODO: Explain the enum values.
-    """
-    Train = 0
-    Eval = 1  # Evaluation does not require augmentation
-    Usage = 2  # Usage does not require ground truths
-=======
-def instantiate_model(model_definition: TorchModel, weights_path='', data_loader=None) -> Tuple[TorchModel, VisBoard]:
-    model = model_definition().to(device)
-    visboard = VisBoard(run_name=f'{model.name}_{IDENTIFIER}')
-    if data_loader is not None:
-        test_input = iter(data_loader).__next__()[0].to(device)
-        visboard.writer.add_graph(model, test_input)
-
-    if weights_path and os.path.exists(weights_path):
-        model.load_state_dict(torch.load(weights_path))
-
-    return model, visboard
-
-
-def visualize_input_batch(data_loader, visboard: VisBoard, name="Input Example"):
-    dataiter = iter(data_loader)
-    images, labels = dataiter.next()
-    img_grid = torchvision.utils.make_grid(images)
-    visboard.writer.add_image(name, img_grid)
-    for batch_id in range(images.shape[0]):
-        fig, ax1 = plt.subplots()
-
-        ax1.set_title(f"Input Example for {labels[batch_id]}")
-        sns.heatmap(images[batch_id, 0, :, :])
-        visboard.add_figure(fig, group_name=name)
-
-
-def train_model(train_loader, model: TorchModel, visboard: VisBoard, verbose=True, test_loader=None,
-                EPOCHS=20):
-    criterion = nn.CrossEntropyLoss()
-    optimizer = optim.SGD(model.parameters(), lr=0.005, momentum=0.9)
-    N = len(train_loader)
-
-    last_epoch_loss, running_loss = -1, 0.  # Used for early stopping
-
-    for epoch in range(EPOCHS):
-
-        if 0. <= last_epoch_loss < running_loss:
-            break
-
-        running_loss, print_loss = 0.0, "-1."
-
-        for batch_id, data in enumerate(train_loader, 0):
-
-            inputs, labels = data
-            inputs, labels = inputs.to(device), labels.to(device)
-            optimizer.zero_grad()
-
-            outputs = model(inputs)
-            loss = criterion(outputs, labels)
-            loss.backward()
->>>>>>> 08999673
-
-
-class TorchDataset(data.Dataset):
-
-    def __init__(self,
-                 ds_path: str,
-                 f: Union[Callable[[ml.Subject], Tuple[np.ndarray, np.ndarray]], partial],
-                 split=''):
-        super().__init__()
-        self.ds = ml.Dataset.from_disk(ds_path)
-        self.preprocessor = f
-        self.split = split
-        self.ss = self.ds.get_subject_name_list(split=self.split)
-
-    def __getitem__(self, item):
-        # print(f'item: {item}')
-        s = self.ds.get_subject_by_name(self.ss[item])
-        x, y = self.preprocessor(s)
-        # Cannot transformed to cuda tensors at this point,
-        # because they do not seem to work in shared memory. Return numpy arrays instead.
-        return x, y
-
-    def __len__(self):
-        return self.ds.get_subject_count(split=self.split)
-
-
-ALL_TORCHSET_KEY = '_all_'
-
-
-class TrainerModel(ABC):
-    """
-    TorchModel is a subclass of nn.Module with added functionality:
-
-    - Name
-    - Processing chain: Subject -> Augmented subject -> Input layer
-    """
-
-    def __init__(self,
-                 model_name: str,
-                 model: nn.Module,
-                 opti: optimizer.Optimizer,
-                 crit: Union[Callable[[torch.Tensor, torch.Tensor], torch.Tensor], nn.Module],
-                 ds: ml.Dataset,
-                 batch_size=4,
-                 vis_board=None):
-        super().__init__()
-        self.name = model_name
-        self.model, self.optimizer, self.criterion, self.ds, self.batch_size = model, opti, crit, ds, batch_size
-        self.model = self.model.to(device)
-        self._torch_sets = {
-            ALL_TORCHSET_KEY: TorchDataset(self.ds.get_working_directory(), self.preprocess, split='')
-        }
-        self.vis_board = vis_board
-
-    def get_torch_dataset(self, split='', mode=ModelMode.Train):
-        if not split:
-            split = ALL_TORCHSET_KEY
-        if split not in self._torch_sets:
-            self._torch_sets[split] = TorchDataset(self.ds.get_working_directory(),
-                                                   partial(self.preprocess, mode=mode),  # Python cant pickle lambda
-                                                   split=split)
-        return self._torch_sets[split]
-
-    def train_on_minibatch(self, training_example: Tuple[torch.Tensor, torch.Tensor]) -> float:
-        x, y = training_example
-
-        self.optimizer.zero_grad()
-        y_ = self.model(x)
-
-        loss = self.criterion(y_, y)
-        loss.backward()
-        self.optimizer.step()
-
-        batch_loss = loss.item()  # Loss, in the end, should be a single number
-        return batch_loss
-
-    def run_epoch(self, torch_loader: data.DataLoader, epoch: int, n: int, batch_size: int):
-        print(f'Starting epoch: {epoch} with {n} training examples')
-        epoch_loss_sum = 0.
-
-        data_iter = iter(torch_loader)
-        for i in tqdm(range(n // batch_size)):
-            x, y = data_iter.__next__()
-            # x, y = seg_network.sample_minibatch(split='train')
-            x, y = x.to(device), y.to(device)
-
-            loss = self.train_on_minibatch((x, y))
-
-            epoch_loss_sum += (loss / batch_size)
-            epoch_loss = epoch_loss_sum / (i + 1)
-            self.vis_board.add_scalar(f'loss/train epoch {epoch + 1}', epoch_loss, i)
-        print(f"Epoch result: {epoch_loss_sum / n}")
-
-    def save_to_dataset(self, structure_template: str, epoch: int):
-        self.ds.add_binary(
-            f'model_{self.name}_{structure_template}_{epoch}',
-            self.model.state_dict(),
-            lib.BinaryType.TorchStateDict.value,
-        )
-        # TODO: Save metrics using binary meta info
-
-    def load_from_dataset(self):
-        pass
-
-    @staticmethod
-    @abstractmethod
-    def preprocess(s: ml.Subject, mode: ModelMode = ModelMode.Train) -> Tuple[np.ndarray, np.ndarray]:
-        """
-        Provides the preprocessing chain to extract a training example from a subject.
-
-        :param s: One subject
-        :param mode: ModelMode for the preprocessor. Train is used for training, eval is used for testing, Usage for use
-        :return: The training example (x, y), of type torch.Tensor
-        """
-        pass
-
-    @abstractmethod
-    def visualize_input_batch(self, te: Tuple[np.ndarray, np.ndarray]) -> plt.Figure:
-        """
-        Needs to be implemented by the subclass, because different networks.
-
-        :return: A matplotlib.figure
-        """
-        pass
-
-
-# def instantiate_model(model_definition: TorchModel, weights_path='', data_loader=None) -> Tuple[TorchModel, VisBoard]:
-#     model = model_definition().to(device)
-#     visboard = VisBoard(run_name=f'{model.name}_{IDENTIFIER}')
-#     if data_loader is not None:
-#         test_input = iter(data_loader).__next__()[0].to(device)
-#         visboard.writer.add_graph(model, test_input)
-#
-#     if weights_path and os.path.exists(weights_path):
-#         model.load_state_dict(torch.load(weights_path))
-#
-#     return model, visboard
-
-
-# def visualize_model_weights(model: TorchModel, visboard: VisBoard):
-#     for i, layer in enumerate(model.children()):
-#         if isinstance(layer, nn.Linear):
-#             # Visualize a fully connected layer
-#             pass
-#         elif isinstance(layer, nn.Conv2d):
-#             # Visualize a convolutional layer
-#             W = layer.weight
-#             b = layer.bias
-#             for d in range(W.shape[0]):
-#                 image_list = np.array([W[d, c, :, :].detach().cpu().numpy() for c in range(W.shape[1])])
-#                 placeholder_arr = torch.from_numpy(np.expand_dims(image_list, 1))
-#                 img_grid = torchvision.utils.make_grid(placeholder_arr, pad_value=1)
-#                 visboard.writer.add_image(f"{model.name}_layer_{i}", img_grid)
-#
-#
-def get_capacity(model: nn.Module) -> int:
-    """
-    Computes the number of parameters of a network.
-    """
-    import inspect
-
-    # Instantiate, because model.parameters does not work on the class definition
-    if inspect.isclass(model):
-        model = model()
-
-    return sum([p.numel() for p in model.parameters()])
+import os
+from enum import Enum
+from typing import Tuple, List, Union, Callable
+from abc import ABC, abstractmethod
+from functools import partial
+
+import matplotlib.pyplot as plt
+from tqdm import tqdm
+import numpy as np
+import seaborn as sns
+import torch
+import torch.nn as nn
+import torch.nn.functional as F
+from torch.optim import optimizer
+from torch.utils import data
+import torchvision
+from torchvision import datasets, transforms
+
+import trainer.ml as ml
+import trainer.lib as lib
+
+# If GPU is available, use GPU
+device = torch.device("cuda" if (torch.cuda.is_available()) else "cpu")
+IDENTIFIER = lib.create_identifier()
+
+    def train_from_subject(self):
+        pass
+
+class ModelMode(Enum):
+    """
+    Used to differentiate what the model is currently doing.
+
+    The following guidelines apply for the semantics of this enum:
+
+    TODO: Explain the enum values.
+    """
+    Train = 0
+    Eval = 1  # Evaluation does not require augmentation
+    Usage = 2  # Usage does not require ground truths
+
+
+class TorchDataset(data.Dataset):
+
+    def __init__(self,
+                 ds_path: str,
+                 f: Union[Callable[[ml.Subject], Tuple[np.ndarray, np.ndarray]], partial],
+                 split=''):
+        super().__init__()
+        self.ds = ml.Dataset.from_disk(ds_path)
+        self.preprocessor = f
+        self.split = split
+        self.ss = self.ds.get_subject_name_list(split=self.split)
+
+    def __getitem__(self, item):
+        # print(f'item: {item}')
+        s = self.ds.get_subject_by_name(self.ss[item])
+        x, y = self.preprocessor(s)
+        # Cannot transformed to cuda tensors at this point,
+        # because they do not seem to work in shared memory. Return numpy arrays instead.
+        return x, y
+
+    def __len__(self):
+        return self.ds.get_subject_count(split=self.split)
+
+
+ALL_TORCHSET_KEY = '_all_'
+
+
+class TrainerModel(ABC):
+    """
+    TorchModel is a subclass of nn.Module with added functionality:
+
+    - Name
+    - Processing chain: Subject -> Augmented subject -> Input layer
+    """
+
+    def __init__(self,
+                 model_name: str,
+                 model: nn.Module,
+                 opti: optimizer.Optimizer,
+                 crit: Union[Callable[[torch.Tensor, torch.Tensor], torch.Tensor], nn.Module],
+                 ds: ml.Dataset,
+                 batch_size=4,
+                 vis_board=None):
+        super().__init__()
+        self.name = model_name
+        self.model, self.optimizer, self.criterion, self.ds, self.batch_size = model, opti, crit, ds, batch_size
+        self.model = self.model.to(device)
+        self._torch_sets = {
+            ALL_TORCHSET_KEY: TorchDataset(self.ds.get_working_directory(), self.preprocess, split='')
+        }
+        self.vis_board = vis_board
+
+    def get_torch_dataset(self, split='', mode=ModelMode.Train):
+        if not split:
+            split = ALL_TORCHSET_KEY
+        if split not in self._torch_sets:
+            self._torch_sets[split] = TorchDataset(self.ds.get_working_directory(),
+                                                   partial(self.preprocess, mode=mode),  # Python cant pickle lambda
+                                                   split=split)
+        return self._torch_sets[split]
+
+    def train_on_minibatch(self, training_example: Tuple[torch.Tensor, torch.Tensor]) -> float:
+        x, y = training_example
+
+        self.optimizer.zero_grad()
+        y_ = self.model(x)
+
+        loss = self.criterion(y_, y)
+        loss.backward()
+        self.optimizer.step()
+
+        batch_loss = loss.item()  # Loss, in the end, should be a single number
+        return batch_loss
+
+    def run_epoch(self, torch_loader: data.DataLoader, epoch: int, n: int, batch_size: int):
+        print(f'Starting epoch: {epoch} with {n} training examples')
+        epoch_loss_sum = 0.
+
+        data_iter = iter(torch_loader)
+        for i in tqdm(range(n // batch_size)):
+            x, y = data_iter.__next__()
+            # x, y = seg_network.sample_minibatch(split='train')
+            x, y = x.to(device), y.to(device)
+
+            loss = self.train_on_minibatch((x, y))
+
+            epoch_loss_sum += (loss / batch_size)
+            epoch_loss = epoch_loss_sum / (i + 1)
+            self.vis_board.add_scalar(f'loss/train epoch {epoch + 1}', epoch_loss, i)
+        print(f"Epoch result: {epoch_loss_sum / n}")
+
+    def save_to_dataset(self, structure_template: str, epoch: int):
+        self.ds.add_binary(
+            f'model_{self.name}_{structure_template}_{epoch}',
+            self.model.state_dict(),
+            lib.BinaryType.TorchStateDict.value,
+        )
+        # TODO: Save metrics using binary meta info
+
+    def load_from_dataset(self):
+        pass
+
+    @staticmethod
+    @abstractmethod
+    def preprocess(s: ml.Subject, mode: ModelMode = ModelMode.Train) -> Tuple[np.ndarray, np.ndarray]:
+        """
+        Provides the preprocessing chain to extract a training example from a subject.
+
+        :param s: One subject
+        :param mode: ModelMode for the preprocessor. Train is used for training, eval is used for testing, Usage for use
+        :return: The training example (x, y), of type torch.Tensor
+        """
+        pass
+
+    @abstractmethod
+    def visualize_input_batch(self, te: Tuple[np.ndarray, np.ndarray]) -> plt.Figure:
+        """
+        Needs to be implemented by the subclass, because different networks.
+
+        :return: A matplotlib.figure
+        """
+        pass
+
+
+# def instantiate_model(model_definition: TorchModel, weights_path='', data_loader=None) -> Tuple[TorchModel, VisBoard]:
+#     model = model_definition().to(device)
+#     visboard = VisBoard(run_name=f'{model.name}_{IDENTIFIER}')
+#     if data_loader is not None:
+#         test_input = iter(data_loader).__next__()[0].to(device)
+#         visboard.writer.add_graph(model, test_input)
+#
+#     if weights_path and os.path.exists(weights_path):
+#         model.load_state_dict(torch.load(weights_path))
+#
+#     return model, visboard
+
+
+# def visualize_model_weights(model: TorchModel, visboard: VisBoard):
+#     for i, layer in enumerate(model.children()):
+#         if isinstance(layer, nn.Linear):
+#             # Visualize a fully connected layer
+#             pass
+#         elif isinstance(layer, nn.Conv2d):
+#             # Visualize a convolutional layer
+#             W = layer.weight
+#             b = layer.bias
+#             for d in range(W.shape[0]):
+#                 image_list = np.array([W[d, c, :, :].detach().cpu().numpy() for c in range(W.shape[1])])
+#                 placeholder_arr = torch.from_numpy(np.expand_dims(image_list, 1))
+#                 img_grid = torchvision.utils.make_grid(placeholder_arr, pad_value=1)
+#                 visboard.writer.add_image(f"{model.name}_layer_{i}", img_grid)
+#
+#
+def get_capacity(model: nn.Module) -> int:
+    """
+    Computes the number of parameters of a network.
+    """
+    import inspect
+
+    # Instantiate, because model.parameters does not work on the class definition
+    if inspect.isclass(model):
+        model = model()
+
+    return sum([p.numel() for p in model.parameters()])