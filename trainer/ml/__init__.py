"""
The machine learning package bundles everything directly related to learning from the data.
For internal models, torch is tightly integrated into trainer.
"""

from trainer.ml.data_model import Dataset, Subject
<<<<<<< HEAD

try:  # The following modules depend on torch, for CI systems without torch a try block is required
    from trainer.ml.data_loading import random_struct_generator, random_subject_generator, get_mask_for_frame
    from trainer.ml.utils import *
    from trainer.ml.visualization import VisBoard, LogWriter
    from trainer.ml.losses import dice_loss, FocalLoss
    from trainer.ml.torch_utils import ModelMode, TrainerModel, TorchDataset, device as torch_device
    from trainer.ml.seg_network import SegNetwork, SegCrit
=======
from trainer.ml.data_loading import random_struct_generator, random_subject_generator
from trainer.ml.utils import *
try:
    from trainer.ml.visualization import VisBoard
    from trainer.ml import seg_network
    from trainer.ml.losses import dice_loss, FocalLoss
>>>>>>> 08999673
except ImportError:
    print("Please install all requirements")
<|MERGE_RESOLUTION|>--- conflicted
+++ resolved
@@ -1,25 +1,15 @@
-"""
-The machine learning package bundles everything directly related to learning from the data.
-For internal models, torch is tightly integrated into trainer.
-"""
-
-from trainer.ml.data_model import Dataset, Subject
-<<<<<<< HEAD
-
-try:  # The following modules depend on torch, for CI systems without torch a try block is required
-    from trainer.ml.data_loading import random_struct_generator, random_subject_generator, get_mask_for_frame
-    from trainer.ml.utils import *
-    from trainer.ml.visualization import VisBoard, LogWriter
-    from trainer.ml.losses import dice_loss, FocalLoss
-    from trainer.ml.torch_utils import ModelMode, TrainerModel, TorchDataset, device as torch_device
-    from trainer.ml.seg_network import SegNetwork, SegCrit
-=======
-from trainer.ml.data_loading import random_struct_generator, random_subject_generator
-from trainer.ml.utils import *
-try:
-    from trainer.ml.visualization import VisBoard
-    from trainer.ml import seg_network
-    from trainer.ml.losses import dice_loss, FocalLoss
->>>>>>> 08999673
-except ImportError:
-    print("Please install all requirements")
+"""
+The machine learning package bundles everything directly related to learning from the data.
+For internal models, torch is tightly integrated into trainer.
+"""
+
+from trainer.ml.data_model import Dataset, Subject
+try:  # The following modules depend on torch, for CI systems without torch a try block is required
+    from trainer.ml.data_loading import random_struct_generator, random_subject_generator, get_mask_for_frame
+    from trainer.ml.utils import *
+    from trainer.ml.visualization import VisBoard, LogWriter
+    from trainer.ml.losses import dice_loss, FocalLoss
+    from trainer.ml.torch_utils import ModelMode, TrainerModel, TorchDataset, device as torch_device
+    from trainer.ml.seg_network import SegNetwork, SegCrit
+except ImportError:
+    print("Please install all requirements")