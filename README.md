--- conflicted
+++ resolved
@@ -1,46 +1,42 @@
-# Installation for User
-
-<<<<<<< HEAD
-Open anaconda powershell, navigate into the annotator repo and execute:
-=======
-Open anaconda powershell, navigate into the trainer repo and execute:
->>>>>>> 0fb26885
-
-```bash
-pip install git+https://github.com/Telcrome/ai-trainer@master
-```
-
-For dependencies please see ```environment.yml``` in the root of the project.
-
-# Getting started
-
-After activating the environment containing the trainer and its dependencies,
-feel free to inspect some of the tutorials in ```./tutorials/```.
-
-## Optional dependencies
-
-Annotator helps with building a data generator and it relies on imgaug for it
-```bash
-conda config --add channels conda-forge
-conda install imgaug
-```
-
-## Development Setup
-
-Both vsc and pycharm are used for development with
-their configurations provided in ```.vscode``` and ```.idea```
-
-### Installing environments
-
-For development we recommend to install the environment in a local folder.
-This allows for easier experimentation and the IDE expects it this way.
-
-```bash
-conda env create --prefix ./envs -f environment.yml
-conda activate .\envs\.
-```
-
-# Using Docker
-
-Docker and the provided DOCKERFILE support is currently experimental as it proved to slow down the GUI too much.
+# Installation for User
+
+Open anaconda powershell, navigate into the trainer repo and execute:
+
+```bash
+pip install git+https://github.com/Telcrome/ai-trainer@master
+```
+
+For dependencies please see ```environment.yml``` in the root of the project.
+
+# Getting started
+
+After activating the environment containing the trainer and its dependencies,
+feel free to inspect some of the tutorials in ```./tutorials/```.
+
+## Optional dependencies
+
+Annotator helps with building a data generator and it relies on imgaug for it
+```bash
+conda config --add channels conda-forge
+conda install imgaug
+```
+
+## Development Setup
+
+Both vsc and pycharm are used for development with
+their configurations provided in ```.vscode``` and ```.idea```
+
+### Installing environments
+
+For development we recommend to install the environment in a local folder.
+This allows for easier experimentation and the IDE expects it this way.
+
+```bash
+conda env create --prefix ./envs -f environment.yml
+conda activate .\envs\.
+```
+
+# Using Docker
+
+Docker and the provided DOCKERFILE support is currently experimental as it proved to slow down the GUI too much.
 When the transition to a web GUI is completed docker will be supported again.