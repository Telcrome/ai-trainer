[Documentation](https://ai-trainer.readthedocs.io/en/latest/)

# Installation for User

Open anaconda powershell, activate an environment with anaconda, navigate into the trainer repo and execute the following to install trainer using pip, including its dependencies:

```shell script
pip install ai-trainer
```

For Online Learning you have to install PyTorch:
```shell script
conda install pytorch torchvision cudatoolkit=10.1 -c pytorch
```

AI-Trainer helps with building a data generator and it relies on imgaug for it:

```shell script
conda install imgaug -c conda-forge
```

# Getting started with training models

Trainer currently supports annotating images and videos.
First, create a dataset using

```shell script
trainer init-ds
cd YOUR_DATASET
```

# Getting started with using trainer in python

For using the annotated data, you can use trainer as a python package.
After activating the environment containing the trainer and its dependencies,
feel free to inspect some of the tutorials in ```./tutorials/```.

# Development Setup

Execute the user installation,
but instead of using `pip install ai-trainer`,
clone the repo locally.

```shell script
git clone https://github.com/Telcrome/ai-trainer
```

Both vsc and pycharm are used for development with
their configurations provided in ```.vscode``` and ```.idea```

## Recommended environments

For development we recommend to install the conda environment into a subfolder of the repo.
This allows for easier experimentation and the IDE expects it this way.

```shell script
conda env create --prefix ./envs -f environment.yml
conda activate .\envs\.
```

Now install a deep learning backend.
PyTorch provides well-working [conda install commands](https://pytorch.org/get-started/locally/).

For Tensorflow with GPU:
```shell script
conda install cudatoolkit=10.0 cudnn=7.6.0=cuda10.0_0
pip install tensorflow-gpu
```

### Testing Development for pip and cli tools

Installing the folder directly using pip does not work due to the large amount of files inside the local development folder,
especially because in the local development setup the environment is expected to be a subfolder of the repo.
```shell script
pip install -e .
```

### Uploading to PyPi by hand

```shell script
python setup.py sdist bdist_wheel
<<<<<<< HEAD
twine upload dist/* # The asterisk is important
=======
twine upload dist/*
>>>>>>> 08999673
```

# Using Docker

Docker and the provided DOCKERFILE support is currently experimental as it proved to slow down the annotation GUI too much.
When the transition to a web GUI is completed docker will be supported again.

# Contribution

### Docs

<<<<<<< HEAD
Currently, [Read the Docs](https://readthedocs.org/) is used
=======
Currently [Read the Docs](https://readthedocs.org/) is used
>>>>>>> 08999673
for CI of the docs.
Before submitting changes, test the make command in the environment:
```shell script
conda env create -f environment.yml
conda activate trainer_env
make html
```
If this throws warnings or errors, `Read the Docs` won`t publish them.

### Tutorials inside the repo

- Do not use jupyter notebooks
<<<<<<< HEAD
- Should be testable without preparing data by hand where possible.
=======
- Should be testable
>>>>>>> 08999673
<|MERGE_RESOLUTION|>--- conflicted
+++ resolved
@@ -1,119 +1,107 @@
-[Documentation](https://ai-trainer.readthedocs.io/en/latest/)
-
-# Installation for User
-
-Open anaconda powershell, activate an environment with anaconda, navigate into the trainer repo and execute the following to install trainer using pip, including its dependencies:
-
-```shell script
-pip install ai-trainer
-```
-
-For Online Learning you have to install PyTorch:
-```shell script
-conda install pytorch torchvision cudatoolkit=10.1 -c pytorch
-```
-
-AI-Trainer helps with building a data generator and it relies on imgaug for it:
-
-```shell script
-conda install imgaug -c conda-forge
-```
-
-# Getting started with training models
-
-Trainer currently supports annotating images and videos.
-First, create a dataset using
-
-```shell script
-trainer init-ds
-cd YOUR_DATASET
-```
-
-# Getting started with using trainer in python
-
-For using the annotated data, you can use trainer as a python package.
-After activating the environment containing the trainer and its dependencies,
-feel free to inspect some of the tutorials in ```./tutorials/```.
-
-# Development Setup
-
-Execute the user installation,
-but instead of using `pip install ai-trainer`,
-clone the repo locally.
-
-```shell script
-git clone https://github.com/Telcrome/ai-trainer
-```
-
-Both vsc and pycharm are used for development with
-their configurations provided in ```.vscode``` and ```.idea```
-
-## Recommended environments
-
-For development we recommend to install the conda environment into a subfolder of the repo.
-This allows for easier experimentation and the IDE expects it this way.
-
-```shell script
-conda env create --prefix ./envs -f environment.yml
-conda activate .\envs\.
-```
-
-Now install a deep learning backend.
-PyTorch provides well-working [conda install commands](https://pytorch.org/get-started/locally/).
-
-For Tensorflow with GPU:
-```shell script
-conda install cudatoolkit=10.0 cudnn=7.6.0=cuda10.0_0
-pip install tensorflow-gpu
-```
-
-### Testing Development for pip and cli tools
-
-Installing the folder directly using pip does not work due to the large amount of files inside the local development folder,
-especially because in the local development setup the environment is expected to be a subfolder of the repo.
-```shell script
-pip install -e .
-```
-
-### Uploading to PyPi by hand
-
-```shell script
-python setup.py sdist bdist_wheel
-<<<<<<< HEAD
-twine upload dist/* # The asterisk is important
-=======
-twine upload dist/*
->>>>>>> 08999673
-```
-
-# Using Docker
-
-Docker and the provided DOCKERFILE support is currently experimental as it proved to slow down the annotation GUI too much.
-When the transition to a web GUI is completed docker will be supported again.
-
-# Contribution
-
-### Docs
-
-<<<<<<< HEAD
-Currently, [Read the Docs](https://readthedocs.org/) is used
-=======
-Currently [Read the Docs](https://readthedocs.org/) is used
->>>>>>> 08999673
-for CI of the docs.
-Before submitting changes, test the make command in the environment:
-```shell script
-conda env create -f environment.yml
-conda activate trainer_env
-make html
-```
-If this throws warnings or errors, `Read the Docs` won`t publish them.
-
-### Tutorials inside the repo
-
-- Do not use jupyter notebooks
-<<<<<<< HEAD
-- Should be testable without preparing data by hand where possible.
-=======
-- Should be testable
->>>>>>> 08999673
+[Documentation](https://ai-trainer.readthedocs.io/en/latest/)
+
+# Installation for User
+
+Open anaconda powershell, activate an environment with anaconda, navigate into the trainer repo and execute the following to install trainer using pip, including its dependencies:
+
+```shell script
+pip install ai-trainer
+```
+
+For Online Learning you have to install PyTorch:
+```shell script
+conda install pytorch torchvision cudatoolkit=10.1 -c pytorch
+```
+
+AI-Trainer helps with building a data generator and it relies on imgaug for it:
+
+```shell script
+conda install imgaug -c conda-forge
+```
+
+# Getting started with training models
+
+Trainer currently supports annotating images and videos.
+First, create a dataset using
+
+```shell script
+trainer init-ds
+cd YOUR_DATASET
+```
+
+# Getting started with using trainer in python
+
+For using the annotated data, you can use trainer as a python package.
+After activating the environment containing the trainer and its dependencies,
+feel free to inspect some of the tutorials in ```./tutorials/```.
+
+# Development Setup
+
+Execute the user installation,
+but instead of using `pip install ai-trainer`,
+clone the repo locally.
+
+```shell script
+git clone https://github.com/Telcrome/ai-trainer
+```
+
+Both vsc and pycharm are used for development with
+their configurations provided in ```.vscode``` and ```.idea```
+
+## Recommended environments
+
+For development we recommend to install the conda environment into a subfolder of the repo.
+This allows for easier experimentation and the IDE expects it this way.
+
+```shell script
+conda env create --prefix ./envs -f environment.yml
+conda activate .\envs\.
+```
+
+Now install a deep learning backend.
+PyTorch provides well-working [conda install commands](https://pytorch.org/get-started/locally/).
+
+For Tensorflow with GPU:
+```shell script
+conda install cudatoolkit=10.0 cudnn=7.6.0=cuda10.0_0
+pip install tensorflow-gpu
+```
+
+### Testing Development for pip and cli tools
+
+Installing the folder directly using pip does not work due to the large amount of files inside the local development folder,
+especially because in the local development setup the environment is expected to be a subfolder of the repo.
+```shell script
+pip install -e .
+```
+
+### Uploading to PyPi by hand
+
+```shell script
+python setup.py sdist bdist_wheel
+twine upload dist/* # The asterisk is important
+```
+
+# Using Docker
+
+Docker and the provided DOCKERFILE support is currently experimental as it proved to slow down the annotation GUI too much.
+When the transition to a web GUI is completed docker will be supported again.
+
+# Contribution
+
+### Docs
+
+Currently, [Read the Docs](https://readthedocs.org/) is used
+for CI of the docs.
+Before submitting changes, test the make command in the environment:
+```shell script
+conda env create -f environment.yml
+conda activate trainer_env
+make html
+```
+If this throws warnings or errors, `Read the Docs` won`t publish them.
+
+### Tutorials inside the repo
+
+- Do not use jupyter notebooks
+- Should be testable without preparing data by hand where possible.