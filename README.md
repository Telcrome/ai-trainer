<<<<<<< HEAD
=======
[Ai-Trainer Documentation](https://telcrome.github.io/ai-trainer/)

>>>>>>> e3b1f1ca
# Installation for User

Open anaconda powershell, activate an environment with anaconda, navigate into the trainer repo and execute the following to install trainer using pip, including its dependencies:

```bash
pip install ai-trainer
```

For Online Learning you have to install PyTorch:
```bash
conda install pytorch torchvision cudatoolkit=10.1 -c pytorch
```

AI-Trainer helps with building a data generator and it relies on imgaug for it:

```bash
conda install imgaug -c conda-forge
```

# Getting started with training models

Trainer currently supports annotating images and videos.
First, create a dataset using

```bash
trainer init-ds
cd YOUR_DATASET
```

# Getting started with using trainer in python

For using the annotated data, you can use trainer as a python package.
After activating the environment containing the trainer and its dependencies,
feel free to inspect some of the tutorials in ```./tutorials/```.

# Development Setup

Execute the user installation,
but instead of using `pip install ai-trainer`,
clone the repo locally.

```bash
git clone https://github.com/Telcrome/ai-trainer
```

Both vsc and pycharm are used for development with
their configurations provided in ```.vscode``` and ```.idea```

## Recommended environments

For development we recommend to install the conda environment into a subfolder of the repo.
This allows for easier experimentation and the IDE expects it this way.

```bash
conda env create --prefix ./envs -f environment.yml
conda activate .\envs\.
```

Now install a deep learning backend.
PyTorch provides well-working [conda install commands](https://pytorch.org/get-started/locally/).

For Tensorflow with GPU:
```bash
conda install cudatoolkit=10.0 cudnn=7.6.0=cuda10.0_0
pip install tensorflow-gpu
```

### Testing Development for pip and cli tools

Installing the folder directly using pip does not work due to the large amount of files inside the local development folder,
especially because in the local development setup the environment is expected to be a subfolder of the repo.
```bash
pip install -e .
```

# Using Docker

Docker and the provided DOCKERFILE support is currently experimental as it proved to slow down the annotation GUI too much.
When the transition to a web GUI is completed docker will be supported again.

# Contribution

### Tutorials inside the repo

- Do not use jupyter notebooks<|MERGE_RESOLUTION|>--- conflicted
+++ resolved
@@ -1,90 +1,87 @@
-<<<<<<< HEAD
-=======
-[Ai-Trainer Documentation](https://telcrome.github.io/ai-trainer/)
-
->>>>>>> e3b1f1ca
-# Installation for User
-
-Open anaconda powershell, activate an environment with anaconda, navigate into the trainer repo and execute the following to install trainer using pip, including its dependencies:
-
-```bash
-pip install ai-trainer
-```
-
-For Online Learning you have to install PyTorch:
-```bash
-conda install pytorch torchvision cudatoolkit=10.1 -c pytorch
-```
-
-AI-Trainer helps with building a data generator and it relies on imgaug for it:
-
-```bash
-conda install imgaug -c conda-forge
-```
-
-# Getting started with training models
-
-Trainer currently supports annotating images and videos.
-First, create a dataset using
-
-```bash
-trainer init-ds
-cd YOUR_DATASET
-```
-
-# Getting started with using trainer in python
-
-For using the annotated data, you can use trainer as a python package.
-After activating the environment containing the trainer and its dependencies,
-feel free to inspect some of the tutorials in ```./tutorials/```.
-
-# Development Setup
-
-Execute the user installation,
-but instead of using `pip install ai-trainer`,
-clone the repo locally.
-
-```bash
-git clone https://github.com/Telcrome/ai-trainer
-```
-
-Both vsc and pycharm are used for development with
-their configurations provided in ```.vscode``` and ```.idea```
-
-## Recommended environments
-
-For development we recommend to install the conda environment into a subfolder of the repo.
-This allows for easier experimentation and the IDE expects it this way.
-
-```bash
-conda env create --prefix ./envs -f environment.yml
-conda activate .\envs\.
-```
-
-Now install a deep learning backend.
-PyTorch provides well-working [conda install commands](https://pytorch.org/get-started/locally/).
-
-For Tensorflow with GPU:
-```bash
-conda install cudatoolkit=10.0 cudnn=7.6.0=cuda10.0_0
-pip install tensorflow-gpu
-```
-
-### Testing Development for pip and cli tools
-
-Installing the folder directly using pip does not work due to the large amount of files inside the local development folder,
-especially because in the local development setup the environment is expected to be a subfolder of the repo.
-```bash
-pip install -e .
-```
-
-# Using Docker
-
-Docker and the provided DOCKERFILE support is currently experimental as it proved to slow down the annotation GUI too much.
-When the transition to a web GUI is completed docker will be supported again.
-
-# Contribution
-
-### Tutorials inside the repo
-
+[Ai-Trainer Documentation](https://telcrome.github.io/ai-trainer/)
+
+# Installation for User
+
+Open anaconda powershell, activate an environment with anaconda, navigate into the trainer repo and execute the following to install trainer using pip, including its dependencies:
+
+```bash
+pip install ai-trainer
+```
+
+For Online Learning you have to install PyTorch:
+```bash
+conda install pytorch torchvision cudatoolkit=10.1 -c pytorch
+```
+
+AI-Trainer helps with building a data generator and it relies on imgaug for it:
+
+```bash
+conda install imgaug -c conda-forge
+```
+
+# Getting started with training models
+
+Trainer currently supports annotating images and videos.
+First, create a dataset using
+
+```bash
+trainer init-ds
+cd YOUR_DATASET
+```
+
+# Getting started with using trainer in python
+
+For using the annotated data, you can use trainer as a python package.
+After activating the environment containing the trainer and its dependencies,
+feel free to inspect some of the tutorials in ```./tutorials/```.
+
+# Development Setup
+
+Execute the user installation,
+but instead of using `pip install ai-trainer`,
+clone the repo locally.
+
+```bash
+git clone https://github.com/Telcrome/ai-trainer
+```
+
+Both vsc and pycharm are used for development with
+their configurations provided in ```.vscode``` and ```.idea```
+
+## Recommended environments
+
+For development we recommend to install the conda environment into a subfolder of the repo.
+This allows for easier experimentation and the IDE expects it this way.
+
+```bash
+conda env create --prefix ./envs -f environment.yml
+conda activate .\envs\.
+```
+
+Now install a deep learning backend.
+PyTorch provides well-working [conda install commands](https://pytorch.org/get-started/locally/).
+
+For Tensorflow with GPU:
+```bash
+conda install cudatoolkit=10.0 cudnn=7.6.0=cuda10.0_0
+pip install tensorflow-gpu
+```
+
+### Testing Development for pip and cli tools
+
+Installing the folder directly using pip does not work due to the large amount of files inside the local development folder,
+especially because in the local development setup the environment is expected to be a subfolder of the repo.
+```bash
+pip install -e .
+```
+
+# Using Docker
+
+Docker and the provided DOCKERFILE support is currently experimental as it proved to slow down the annotation GUI too much.
+When the transition to a web GUI is completed docker will be supported again.
+
+# Contribution
+
+### Tutorials inside the repo
+
 - Do not use jupyter notebooks